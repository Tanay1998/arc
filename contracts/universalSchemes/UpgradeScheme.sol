--- conflicted
+++ resolved
@@ -48,15 +48,8 @@
         BoolVoteInterface _boolVote
     ) returns(bytes32) {
         bytes32 paramsHash = getParametersHash(_voteParams, _boolVote);
-<<<<<<< HEAD
         parameters[paramsHash].voteParams = _voteParams;
         parameters[paramsHash].boolVote = _boolVote;
-=======
-        if (parameters[paramsHash].boolVote != address(0)) {
-            parameters[paramsHash].voteParams = _voteParams;
-            parameters[paramsHash].boolVote = _boolVote;
-        }
->>>>>>> 0b2b67ce
         return paramsHash;
     }
 
