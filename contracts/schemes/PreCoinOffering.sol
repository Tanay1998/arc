--- conflicted
+++ resolved
@@ -24,20 +24,12 @@
         int       _finalPrice)
     {
         controller = _controller;
-<<<<<<< HEAD
         owner = _owner;
         cap = _cap;
         initPrice = _initPrice;
         finalPrice = _finalPrice;
         priceSlope = (finalPrice - initPrice)/cap;
         isOpened = true;
-=======
-            owner = _owner;
-            initPrice = _initPrice;
-            finalPrice = _finalPrice;
-            priceSlope = (finalPrice - initPrice)/cap;
-            isOpened = true;
->>>>>>> 5a9593f9
     }
 
     // When either is sent to contract, buy tokens with it:
