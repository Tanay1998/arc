const helpers = require('./helpers')

var GenesisScheme = artifacts.require("./GenesisScheme.sol");
const MintableToken = artifacts.require("./MintableToken.sol");
const Reputation = artifacts.require("./Reputation.sol");
import { daostack } from '../lib/daostack.js';

contract('SchemeRegistrar', function(accounts) {

<<<<<<< HEAD
  it("the daostack.createSchemeRegistrar function should work as expected", async function() {
=======
  it("the daostack.createSchemeRegistrar function should work as expected with default values", async function() {
>>>>>>> 05ed0409
    // create a schemeRegistrar
    const registrar = await daostack.createSchemeRegistrar();

    // because the registrar is constructed without a token address, it should have
    // created a new MintableToken - we check if it works as expected
    const tokenAddress = await registrar.nativeToken();
    const token = await MintableToken.at(tokenAddress);
    const accounts = web3.eth.accounts;
    let balance;
    balance = await token.balanceOf(accounts[0])
    assert.equal(balance.valueOf(), 0)
    await token.mint(1000 * Math.pow(10, 18), web3.eth.accounts[0]);
    balance = await token.balanceOf(accounts[0])
    assert.equal(balance.valueOf(), 1000 * Math.pow(10, 18))
  });

<<<<<<< HEAD
  it("the daostack.createSchemeRegistrar function should work as expected", async function() {
=======
  it("the daostack.createSchemeRegistrar function should work as expected with non-default values", async function() {
>>>>>>> 05ed0409
    // create a schemeRegistrar, passing some options
    const token = await MintableToken.new();

    const registrar = await daostack.createSchemeRegistrar({
        tokenAddress:token.address,
        fee: 3e18,
        beneficiary: accounts[1]
    });

    // check if registrar indeed uses the specified token
    const tokenAddress = await registrar.nativeToken();
    assert.equal(tokenAddress, token.address);
    // check if the fee is as specified
    const fee = await registrar.fee();
    assert.equal(fee, 3e18);
    // check if the beneficiary is as specified
    const beneficiary = await registrar.beneficiary();
    assert.equal(beneficiary, accounts[1]);
  });
});<|MERGE_RESOLUTION|>--- conflicted
+++ resolved
@@ -7,11 +7,7 @@
 
 contract('SchemeRegistrar', function(accounts) {
 
-<<<<<<< HEAD
-  it("the daostack.createSchemeRegistrar function should work as expected", async function() {
-=======
   it("the daostack.createSchemeRegistrar function should work as expected with default values", async function() {
->>>>>>> 05ed0409
     // create a schemeRegistrar
     const registrar = await daostack.createSchemeRegistrar();
 
@@ -28,11 +24,7 @@
     assert.equal(balance.valueOf(), 1000 * Math.pow(10, 18))
   });
 
-<<<<<<< HEAD
-  it("the daostack.createSchemeRegistrar function should work as expected", async function() {
-=======
   it("the daostack.createSchemeRegistrar function should work as expected with non-default values", async function() {
->>>>>>> 05ed0409
     // create a schemeRegistrar, passing some options
     const token = await MintableToken.new();
 
