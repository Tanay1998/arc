const helpers = require('./helpers');
import { getValueFromLogs } from '../lib/utils.js';

const SimpleVote = artifacts.require("./SimpleVote.sol");
const Reputation = artifacts.require("./Reputation.sol");
const ExecutableTest = artifacts.require("./ExecutableTest.sol");

let reputation, simpleVote, executable, accounts;


const setupSimpleVote = async function() {
    accounts = web3.eth.accounts;
    simpleVote = await SimpleVote.new();
    executable = await ExecutableTest.new();

    // set up a reputaiton system
    reputation = await Reputation.new();
    await reputation.mint(20, accounts[0]);
    await reputation.mint(10, accounts[1]);
    await reputation.mint(70, accounts[2]);

<<<<<<< HEAD
  // register some parameters
  await simpleVote.setParameters(reputation.address, 50);
  await simpleVote.getParametersHash(reputation.address, 50);
=======
    // register some parameters
    await simpleVote.setParameters(reputation.address, 50);
    const paramsHash = await simpleVote.getParametersHash(reputation.address, 50);
>>>>>>> 4bca0ae0

    return simpleVote;
};


contract('SimpleVote', function(accounts) {

    it("should work", async function() {
        simpleVote = await setupSimpleVote();

        // propose a vote
        const paramsHash = await simpleVote.getParametersHash(reputation.address, 50);
        let tx = await simpleVote.propose(paramsHash, helpers.NULL_ADDRESS, executable.address);
        const proposalId = await getValueFromLogs(tx, '_proposalId');
        assert.isOk(proposalId);

        // no one has voted yet at this point
        let proposalInfo, voteInfo;
        proposalInfo = await simpleVote.proposals(proposalId);
        // proposalInfo has the following structure
        // address owner;
        assert.equal(proposalInfo[0], accounts[0]);
        // address avatar;
        assert.equal(proposalInfo[1], helpers.NULL_ADDRESS);
        // ExecutableInterface executable;
        assert.equal(proposalInfo[2], executable.address);
        // bytes32 paramsHash;
        assert.equal(proposalInfo[3], paramsHash);
        // uint yes; // total 'yes' votes
        assert.equal(proposalInfo[4], 0);
        // uint no; // total 'no' votes
        assert.equal(proposalInfo[5], 0);
        // mapping(address=>int) voted; // save the amount of reputation voted by an agent (positive sign is yes, negatice is no)
        // - the mapping is simply not returned at all in the array
        // bool opened; // voting opened flag
        assert.equal(proposalInfo[6], true);
        // bool ended; // voting had ended flag
        assert.equal(proposalInfo[7], false);

        // now lets vote with a minority reputation
        await simpleVote.vote(proposalId, true, accounts[1]);
        const rep1 = await reputation.reputationOf(accounts[1]);
        voteInfo = await simpleVote.voteInfo(proposalId, accounts[1]);
        assert.equal(voteInfo.toNumber(), rep1.toNumber());

        // the decisive vote is cast now and the proposal will be executed
        tx = await simpleVote.vote(proposalId, true, accounts[2]);
        const rep2 = await reputation.reputationOf(accounts[2]);
        voteInfo = await simpleVote.voteInfo(proposalId, accounts[2]);
        assert.equal(voteInfo.toNumber(), rep2.toNumber());

        // this means that the vote is ended now (and decided)
        proposalInfo = await simpleVote.proposals(proposalId);
        // uint yes; // total 'yes' votes
        assert.equal(proposalInfo[4].toNumber(), rep1.toNumber() + rep2.toNumber());
        // uint no; // total 'no' votes
        assert.equal(proposalInfo[5], 0);
        // bool ended; // voting had ended flag
        assert.equal(proposalInfo[7], true);
    });

<<<<<<< HEAD
    it("the vote function should behave as expected [TO DO]", async function() {
      simpleVote = await setupSimpleVote();

      // propose a vote
      const paramsHash = await simpleVote.getParametersHash(reputation.address, 50);
      let tx = await simpleVote.propose(paramsHash, helpers.NULL_ADDRESS, executable.address);
      const proposalId = await getValueFromLogs(tx, '_proposalId');
      assert.isOk(proposalId);

      // lets try to vote twice
      let proposalInfo;
      const rep1 = await reputation.reputationOf(accounts[1]);
      await simpleVote.vote(proposalId, true, accounts[1]);
      await simpleVote.vote(proposalId, true, accounts[1]);
      proposalInfo = await simpleVote.proposals(proposalId);
      // total 'yes' supposed to be equal to the voter's reputation, and not doubled (because we tried to vote twice).
      assert.equal(proposalInfo[4].toNumber(), rep1.toNumber());

      // test different values for the '_voter' arg: i.e. empty, null address, voter != sender, voter == owner, etc
      // simpleVote.vote(..., voter)
      // await simpleVote.vote(proposalId, true, accounts[1]);
      // await simpleVote.vote(proposalId, true, accounts[1], {from: accounts[1]});
      // await simpleVote.vote(proposalId, true, accounts[2], {from: accounts[1]});
      // await simpleVote.vote(proposalId, true, accounts[2], {from: accounts[0]});
      // test with faslse values for boolean
      // await simpleVote.vote(proposalId, false, accounts[1]);
=======
    it("the vote function should behave as expected", async function() {
        simpleVote = await setupSimpleVote();

        // propose a vote
        const paramsHash = await simpleVote.getParametersHash(reputation.address, 50);
        let tx = await simpleVote.propose(paramsHash, helpers.NULL_ADDRESS, executable.address);
        const proposalId = await getValueFromLogs(tx, '_proposalId');
        let proposalInfo;
        const rep0 = await reputation.reputationOf(accounts[0]);
        const rep1 = await reputation.reputationOf(accounts[1]);
        const rep2 = await reputation.reputationOf(accounts[2]);
        assert.isOk(proposalId);

        // lets try to vote twice from the same address.
        await simpleVote.vote(proposalId, true, accounts[1]);
        await simpleVote.vote(proposalId, true, accounts[1]);
        // total 'yes' is supposed to be equal to the voter's reputation, and not doubled (because we tried to vote twice).
        proposalInfo = await simpleVote.proposals(proposalId);
        assert.equal(proposalInfo[4].toNumber(), rep1.toNumber());
        
        // lets try to cancel the previous vote.
        await simpleVote.cancelVote(proposalId, {from: accounts[1]});
        // total 'yes' is supposed to be zero again.
        proposalInfo = await simpleVote.proposals(proposalId);
        assert.equal(proposalInfo[4].toNumber(), 0);

        // We are the owner of the poposal, let's try to vote on the behalf of someone else.
        await simpleVote.vote(proposalId, true, accounts[0]);
        await simpleVote.vote(proposalId, true, accounts[1]);
        // total 'yes' is supposed to be equal to the voters 0 + 1 reputation
        proposalInfo = await simpleVote.proposals(proposalId);
        assert.equal(proposalInfo[4].toNumber(), rep0.toNumber() + rep1.toNumber());
        await simpleVote.cancelVote(proposalId, {from: accounts[0]}); // Cleaning the vote for the next test.
        await simpleVote.cancelVote(proposalId, {from: accounts[1]}); // Cleaning the vote for the next test.

        // lets try to vote on the behalf of someone else without being the proposal owner.
        await simpleVote.vote(proposalId, true, accounts[0], {from: accounts[1]});
        // total 'yes' is supposed to be account 1's reputaton because he's the one who actually voted(he's the sender but not the owner).
        proposalInfo = await simpleVote.proposals(proposalId);
        assert.equal(proposalInfo[4].toNumber(), rep1);
        await simpleVote.cancelVote(proposalId, {from: accounts[1]}); // Cleaning the vote for the next test.

        // lets try to vote with empty address
        await simpleVote.vote(proposalId, true, helpers.NULL_ADDRESS, {from: accounts[1]});
        // total 'yes' is supposed to be account 1's reputaton because he's the one who actually voted(he's the sender but not the owner).
        proposalInfo = await simpleVote.proposals(proposalId);
        assert.equal(proposalInfo[4].toNumber(), rep1);
        await simpleVote.cancelVote(proposalId, {from: accounts[1]}); // Cleaning the vote for the next test.

        // lets try to vote with null address
        await simpleVote.vote(proposalId, true, null, {from: accounts[1]});
        // total 'yes' is supposed to be account 1's reputaton because he's the one who actually voted(he's the sender but not the owner).
        proposalInfo = await simpleVote.proposals(proposalId);
        assert.equal(proposalInfo[4].toNumber(), rep1);
        await simpleVote.cancelVote(proposalId, {from: accounts[1]}); // Cleaning the vote for the next test.

        // lets try to vote with false.
        await simpleVote.vote(proposalId, false, helpers.NULL_ADDRESS, {from: accounts[1]});
        // Total 'yes' is supposed to be 0, Total 'no' is supposed to be accounts[1] reputation.
        proposalInfo = await simpleVote.proposals(proposalId);
        assert.equal(proposalInfo[4].toNumber(), 0);
        assert.equal(proposalInfo[5].toNumber(), rep1);
        await simpleVote.cancelVote(proposalId, {from: accounts[1]}); // Cleaning the vote for the next test.
        
        // lets try to vote by the owner on the behalf of non-existent voters(they do exist but they aren't registered to the reputation system).
        for (var i = 3; i < accounts.length; i++) {
            await simpleVote.vote(proposalId, true, accounts[i], {from: accounts[0]});
        }
        // Total 'yes' and 'no' are supposed to be 0.
        proposalInfo = await simpleVote.proposals(proposalId);
        assert.equal(proposalInfo[4].toNumber(), 0);
        assert.equal(proposalInfo[5].toNumber(), 0);
        
        // Let's try to change user voting choice. and also check that if i'ts the same choice, ignore.
        await simpleVote.vote(proposalId, true, accounts[1], {from: accounts[1]});
        await simpleVote.vote(proposalId, true, accounts[1], {from: accounts[1]});
        await simpleVote.vote(proposalId, false, accounts[1], {from: accounts[1]});
        await simpleVote.vote(proposalId, false, accounts[1], {from: accounts[1]});
        // Total 'yes' supposed to be 0, 'no' supposed to be accounts[1] reputation.
        proposalInfo = await simpleVote.proposals(proposalId);
        assert.equal(proposalInfo[4].toNumber(), 0);
        assert.equal(proposalInfo[5].toNumber(), rep1);
        
        // proposalInfo = await simpleVote.proposals(proposalId);
        // console.log("accounts[1] commited reputation: " + await simpleVote.voteInfo(proposalId, accounts[1]));
        //console.log("yes: " + proposalInfo[4] + ", no: " + proposalInfo[5]);
>>>>>>> 4bca0ae0
    });
    
    it("shoud behave sensibly when voting with an empty reputation system [TODO]", async function() {
        const accounts = web3.eth.accounts;
        const simpleVote = await SimpleVote.new();
        const reputation = await Reputation.new();
        const executable = await ExecutableTest.new();
        // register some parameters
        await simpleVote.setParameters(reputation.address, 50);
        const paramsHash = await simpleVote.getParametersHash(reputation.address, 50);

        await simpleVote.propose(paramsHash, helpers.NULL_ADDRESS, executable.address);
    });
    
    it("shoud behave sensibly without an executable [TODO]", async function() {

    });
    
});<|MERGE_RESOLUTION|>--- conflicted
+++ resolved
@@ -19,15 +19,8 @@
     await reputation.mint(10, accounts[1]);
     await reputation.mint(70, accounts[2]);
 
-<<<<<<< HEAD
-  // register some parameters
-  await simpleVote.setParameters(reputation.address, 50);
-  await simpleVote.getParametersHash(reputation.address, 50);
-=======
     // register some parameters
     await simpleVote.setParameters(reputation.address, 50);
-    const paramsHash = await simpleVote.getParametersHash(reputation.address, 50);
->>>>>>> 4bca0ae0
 
     return simpleVote;
 };
@@ -89,34 +82,6 @@
         assert.equal(proposalInfo[7], true);
     });
 
-<<<<<<< HEAD
-    it("the vote function should behave as expected [TO DO]", async function() {
-      simpleVote = await setupSimpleVote();
-
-      // propose a vote
-      const paramsHash = await simpleVote.getParametersHash(reputation.address, 50);
-      let tx = await simpleVote.propose(paramsHash, helpers.NULL_ADDRESS, executable.address);
-      const proposalId = await getValueFromLogs(tx, '_proposalId');
-      assert.isOk(proposalId);
-
-      // lets try to vote twice
-      let proposalInfo;
-      const rep1 = await reputation.reputationOf(accounts[1]);
-      await simpleVote.vote(proposalId, true, accounts[1]);
-      await simpleVote.vote(proposalId, true, accounts[1]);
-      proposalInfo = await simpleVote.proposals(proposalId);
-      // total 'yes' supposed to be equal to the voter's reputation, and not doubled (because we tried to vote twice).
-      assert.equal(proposalInfo[4].toNumber(), rep1.toNumber());
-
-      // test different values for the '_voter' arg: i.e. empty, null address, voter != sender, voter == owner, etc
-      // simpleVote.vote(..., voter)
-      // await simpleVote.vote(proposalId, true, accounts[1]);
-      // await simpleVote.vote(proposalId, true, accounts[1], {from: accounts[1]});
-      // await simpleVote.vote(proposalId, true, accounts[2], {from: accounts[1]});
-      // await simpleVote.vote(proposalId, true, accounts[2], {from: accounts[0]});
-      // test with faslse values for boolean
-      // await simpleVote.vote(proposalId, false, accounts[1]);
-=======
     it("the vote function should behave as expected", async function() {
         simpleVote = await setupSimpleVote();
 
@@ -136,7 +101,7 @@
         // total 'yes' is supposed to be equal to the voter's reputation, and not doubled (because we tried to vote twice).
         proposalInfo = await simpleVote.proposals(proposalId);
         assert.equal(proposalInfo[4].toNumber(), rep1.toNumber());
-        
+
         // lets try to cancel the previous vote.
         await simpleVote.cancelVote(proposalId, {from: accounts[1]});
         // total 'yes' is supposed to be zero again.
@@ -180,7 +145,7 @@
         assert.equal(proposalInfo[4].toNumber(), 0);
         assert.equal(proposalInfo[5].toNumber(), rep1);
         await simpleVote.cancelVote(proposalId, {from: accounts[1]}); // Cleaning the vote for the next test.
-        
+
         // lets try to vote by the owner on the behalf of non-existent voters(they do exist but they aren't registered to the reputation system).
         for (var i = 3; i < accounts.length; i++) {
             await simpleVote.vote(proposalId, true, accounts[i], {from: accounts[0]});
@@ -189,7 +154,7 @@
         proposalInfo = await simpleVote.proposals(proposalId);
         assert.equal(proposalInfo[4].toNumber(), 0);
         assert.equal(proposalInfo[5].toNumber(), 0);
-        
+
         // Let's try to change user voting choice. and also check that if i'ts the same choice, ignore.
         await simpleVote.vote(proposalId, true, accounts[1], {from: accounts[1]});
         await simpleVote.vote(proposalId, true, accounts[1], {from: accounts[1]});
@@ -199,13 +164,12 @@
         proposalInfo = await simpleVote.proposals(proposalId);
         assert.equal(proposalInfo[4].toNumber(), 0);
         assert.equal(proposalInfo[5].toNumber(), rep1);
-        
+
         // proposalInfo = await simpleVote.proposals(proposalId);
         // console.log("accounts[1] commited reputation: " + await simpleVote.voteInfo(proposalId, accounts[1]));
         //console.log("yes: " + proposalInfo[4] + ", no: " + proposalInfo[5]);
->>>>>>> 4bca0ae0
     });
-    
+
     it("shoud behave sensibly when voting with an empty reputation system [TODO]", async function() {
         const accounts = web3.eth.accounts;
         const simpleVote = await SimpleVote.new();
@@ -217,9 +181,9 @@
 
         await simpleVote.propose(paramsHash, helpers.NULL_ADDRESS, executable.address);
     });
-    
+
     it("shoud behave sensibly without an executable [TODO]", async function() {
 
     });
-    
+
 });